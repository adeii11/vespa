// Copyright Yahoo. Licensed under the terms of the Apache 2.0 license. See LICENSE in the project root.
package com.yahoo.vespa.hosted.provision.autoscale;

import com.yahoo.config.provision.ApplicationId;
import com.yahoo.config.provision.Capacity;
import com.yahoo.config.provision.Cloud;
import com.yahoo.config.provision.ClusterResources;
import com.yahoo.config.provision.ClusterSpec;
import com.yahoo.config.provision.Environment;
import com.yahoo.config.provision.Flavor;
import com.yahoo.config.provision.NodeResources;
import com.yahoo.config.provision.NodeResources.DiskSpeed;
import com.yahoo.config.provision.NodeResources.StorageType;
import com.yahoo.config.provision.NodeType;
import com.yahoo.config.provision.RegionName;
import com.yahoo.config.provision.SystemName;
import com.yahoo.config.provision.Zone;
import com.yahoo.vespa.hosted.provision.Node;
import com.yahoo.vespa.hosted.provision.NodeRepository;
import com.yahoo.vespa.hosted.provision.Nodelike;
import com.yahoo.vespa.hosted.provision.provisioning.CapacityPolicies;
import com.yahoo.vespa.hosted.provision.provisioning.HostResourcesCalculator;
import org.junit.Test;

import java.time.Duration;
import java.util.ArrayList;
import java.util.List;
import java.util.Optional;

import static org.junit.Assert.assertEquals;
import static org.junit.Assert.assertTrue;

/**
 * @author bratseth
 */
public class AutoscalingTest {

    @Test
    public void test_autoscaling_single_content_group() {
        NodeResources hostResources = new NodeResources(3, 100, 100, 1);
        ClusterResources min = new ClusterResources( 2, 1,
                                                     new NodeResources(1, 1, 1, 1, NodeResources.DiskSpeed.any));
        ClusterResources max = new ClusterResources(20, 1,
                                                    new NodeResources(100, 1000, 1000, 1, NodeResources.DiskSpeed.any));
        var capacity = Capacity.from(min, max);
        AutoscalingTester tester = new AutoscalingTester(hostResources);

        ApplicationId application1 = tester.applicationId("application1");
        ClusterSpec cluster1 = tester.clusterSpec(ClusterSpec.Type.content, "cluster1");

        // deploy
        tester.deploy(application1, cluster1, 5, 1, hostResources);

        tester.clock().advance(Duration.ofDays(1));
        assertTrue("No measurements -> No change", tester.autoscale(application1, cluster1, capacity).isEmpty());

        tester.addCpuMeasurements(0.25f, 1f, 59, application1);
        assertTrue("Too few measurements -> No change", tester.autoscale(application1, cluster1, capacity).isEmpty());

        tester.clock().advance(Duration.ofDays(1));
        tester.addCpuMeasurements(0.25f, 1f, 120, application1);
        tester.clock().advance(Duration.ofMinutes(-10 * 5));
        tester.addQueryRateMeasurements(application1, cluster1.id(), 10, t -> t == 0 ? 20.0 : 10.0); // Query traffic only
        ClusterResources scaledResources = tester.assertResources("Scaling up since resource usage is too high",
                                                                  15, 1, 1.2,  28.6, 28.6,
                                                                  tester.autoscale(application1, cluster1, capacity).target());

        tester.deploy(application1, cluster1, scaledResources);
        assertTrue("Cluster in flux -> No further change", tester.autoscale(application1, cluster1, capacity).isEmpty());

        tester.deactivateRetired(application1, cluster1, scaledResources);

        tester.clock().advance(Duration.ofDays(2));
        tester.addCpuMeasurements(0.8f, 1f, 3, application1);
        tester.clock().advance(Duration.ofMinutes(-10 * 5));
        tester.addQueryRateMeasurements(application1, cluster1.id(), 10, t -> t == 0 ? 20.0 : 10.0); // Query traffic only
        assertTrue("Load change is large, but insufficient measurements for new config -> No change",
                   tester.autoscale(application1, cluster1, capacity).isEmpty());

        tester.addCpuMeasurements(0.19f, 1f, 100, application1);
        tester.clock().advance(Duration.ofMinutes(-10 * 5));
        tester.addQueryRateMeasurements(application1, cluster1.id(), 10, t -> t == 0 ? 20.0 : 10.0); // Query traffic only
        assertEquals("Load change is small -> No change", Optional.empty(), tester.autoscale(application1, cluster1, capacity).target());

        tester.addCpuMeasurements(0.1f, 1f, 120, application1);
        tester.clock().advance(Duration.ofMinutes(-10 * 5));
        tester.addQueryRateMeasurements(application1, cluster1.id(), 10, t -> t == 0 ? 20.0 : 10.0); // Query traffic only
        tester.assertResources("Scaling down to minimum since usage has gone down significantly",
                               7, 1, 1.0, 66.7, 66.7,
                               tester.autoscale(application1, cluster1, capacity).target());

        var events = tester.nodeRepository().applications().get(application1).get().cluster(cluster1.id()).get().scalingEvents();
    }

    /** We prefer fewer nodes for container clusters as (we assume) they all use the same disk and memory */
    @Test
    public void test_autoscaling_single_container_group() {
        NodeResources resources = new NodeResources(3, 100, 100, 1);
        ClusterResources min = new ClusterResources( 2, 1, new NodeResources(1, 1, 1, 1));
        ClusterResources max = new ClusterResources(20, 1, new NodeResources(100, 1000, 1000, 1));
        var capacity = Capacity.from(min, max);
        AutoscalingTester tester = new AutoscalingTester(resources.withVcpu(resources.vcpu() * 2));

        ApplicationId application1 = tester.applicationId("application1");
        ClusterSpec cluster1 = tester.clusterSpec(ClusterSpec.Type.container, "cluster1");

        // deploy
        tester.deploy(application1, cluster1, 5, 1, resources);
        tester.addCpuMeasurements(0.25f, 1f, 120, application1);
        tester.clock().advance(Duration.ofMinutes(-10 * 5));
        tester.addQueryRateMeasurements(application1, cluster1.id(), 10, t -> t == 0 ? 20.0 : 10.0); // Query traffic only
        ClusterResources scaledResources = tester.assertResources("Scaling up since cpu usage is too high",
<<<<<<< HEAD
                                                                  7, 1, 2.5,  80.0, 50.5,
                                                                  tester.autoscale(application1, cluster1.id(), capacity).target());
=======
                                                                  7, 1, 2.5,  80.0, 80.0,
                                                                  tester.autoscale(application1, cluster1, capacity).target());
>>>>>>> 0a12fa19

        tester.deploy(application1, cluster1, scaledResources);
        tester.deactivateRetired(application1, cluster1, scaledResources);

        tester.addCpuMeasurements(0.1f, 1f, 120, application1);
        tester.clock().advance(Duration.ofMinutes(-10 * 5));
        tester.addQueryRateMeasurements(application1, cluster1.id(), 10, t -> t == 0 ? 20.0 : 10.0); // Query traffic only
        tester.assertResources("Scaling down since cpu usage has gone down",
<<<<<<< HEAD
                               4, 1, 2.5, 68.6, 27.4,
                               tester.autoscale(application1, cluster1.id(), capacity).target());
=======
                               4, 1, 2.5, 68.6, 68.6,
                               tester.autoscale(application1, cluster1, capacity).target());
>>>>>>> 0a12fa19
    }

    @Test
    public void autoscaling_handles_disk_setting_changes() {
        NodeResources hostResources = new NodeResources(3, 100, 100, 1, NodeResources.DiskSpeed.slow);
        AutoscalingTester tester = new AutoscalingTester(hostResources);

        ApplicationId application1 = tester.applicationId("application1");
        ClusterSpec cluster1 = tester.clusterSpec(ClusterSpec.Type.content, "cluster1");

        // deploy with slow
        tester.deploy(application1, cluster1, 5, 1, hostResources);
        assertTrue(tester.nodeRepository().nodes().list().owner(application1).stream()
                         .allMatch(n -> n.allocation().get().requestedResources().diskSpeed() == NodeResources.DiskSpeed.slow));

        tester.clock().advance(Duration.ofDays(2));
        tester.addQueryRateMeasurements(application1, cluster1.id(), 100, t -> t == 0 ? 20.0 : 10.0); // Query traffic only
        tester.addCpuMeasurements(0.25f, 1f, 120, application1);
        // Changing min and max from slow to any
        ClusterResources min = new ClusterResources( 2, 1,
                                                     new NodeResources(1, 1, 1, 1, NodeResources.DiskSpeed.any));
        ClusterResources max = new ClusterResources(20, 1,
                                                    new NodeResources(100, 1000, 1000, 1, NodeResources.DiskSpeed.any));
        var capacity = Capacity.from(min, max);
        ClusterResources scaledResources = tester.assertResources("Scaling up since resource usage is too high",
                                                                  14, 1, 1.4,  30.8, 30.8,
                                                                  tester.autoscale(application1, cluster1, capacity).target());
        assertEquals("Disk speed from min/max is used",
                     NodeResources.DiskSpeed.any, scaledResources.nodeResources().diskSpeed());
        tester.deploy(application1, cluster1, scaledResources);
        assertTrue(tester.nodeRepository().nodes().list().owner(application1).stream()
                         .allMatch(n -> n.allocation().get().requestedResources().diskSpeed() == NodeResources.DiskSpeed.any));
    }

    @Test
    public void autoscaling_target_preserves_any() {
        NodeResources hostResources = new NodeResources(3, 100, 100, 1);
        AutoscalingTester tester = new AutoscalingTester(hostResources);

        ApplicationId application1 = tester.applicationId("application1");
        ClusterSpec cluster1 = tester.clusterSpec(ClusterSpec.Type.content, "cluster1");

        // Initial deployment
        NodeResources resources = new NodeResources(1, 10, 10, 1);
        var min = new ClusterResources( 2, 1, resources.with(NodeResources.DiskSpeed.any));
        var max = new ClusterResources( 10, 1, resources.with(NodeResources.DiskSpeed.any));
        var capacity = Capacity.from(min, max);
        tester.deploy(application1, cluster1, Capacity.from(min, max));

        // Redeployment without target: Uses current resource numbers with *requested* non-numbers (i.e disk-speed any)
        assertTrue(tester.nodeRepository().applications().get(application1).get().cluster(cluster1.id()).get().targetResources().isEmpty());
        tester.deploy(application1, cluster1, Capacity.from(min, max));
        assertEquals(NodeResources.DiskSpeed.any,
                     tester.nodeRepository().nodes().list().owner(application1).cluster(cluster1.id()).first().get()
                           .allocation().get().requestedResources().diskSpeed());

        // Autoscaling: Uses disk-speed any as well
        tester.clock().advance(Duration.ofDays(2));
        tester.addCpuMeasurements(0.8f, 1f, 120, application1);
        Autoscaler.Advice advice = tester.autoscale(application1, cluster1, capacity);
        assertEquals(NodeResources.DiskSpeed.any, advice.target().get().nodeResources().diskSpeed());


    }

    @Test
    public void autoscaling_respects_upper_limit() {
        NodeResources hostResources = new NodeResources(6, 100, 100, 1);
        ClusterResources min = new ClusterResources( 2, 1, new NodeResources(1, 1, 1, 1));
        ClusterResources max = new ClusterResources( 6, 1, new NodeResources(2.4, 78, 79, 1));
        var capacity = Capacity.from(min, max);
        AutoscalingTester tester = new AutoscalingTester(hostResources);

        ApplicationId application1 = tester.applicationId("application1");
        ClusterSpec cluster1 = tester.clusterSpec(ClusterSpec.Type.container, "cluster1");

        // deploy
        tester.deploy(application1, cluster1, 5, 1,
                      new NodeResources(1.9, 70, 70, 1));
        tester.addMeasurements(0.25f, 0.95f, 0.95f, 0, 120, application1);
        tester.clock().advance(Duration.ofMinutes(-10 * 5));
        tester.addQueryRateMeasurements(application1, cluster1.id(), 10, t -> t == 0 ? 20.0 : 10.0); // Query traffic only
        tester.assertResources("Scaling up to limit since resource usage is too high",
<<<<<<< HEAD
                               6, 1, 2.4,  78.0, 70.0,
                               tester.autoscale(application1, cluster1.id(), capacity).target());
=======
                               6, 1, 2.4,  78.0, 79.0,
                               tester.autoscale(application1, cluster1, capacity).target());
>>>>>>> 0a12fa19
    }

    @Test
    public void autoscaling_respects_lower_limit() {
        NodeResources resources = new NodeResources(3, 100, 100, 1);
        ClusterResources min = new ClusterResources( 4, 1, new NodeResources(1.8, 7.4, 8.5, 1));
        ClusterResources max = new ClusterResources( 6, 1, new NodeResources(2.4, 78, 79, 1));
        var capacity = Capacity.from(min, max);
        AutoscalingTester tester = new AutoscalingTester(resources.withVcpu(resources.vcpu() * 2));

        ApplicationId application1 = tester.applicationId("application1");
        ClusterSpec cluster1 = tester.clusterSpec(ClusterSpec.Type.container, "cluster1");

        // deploy
        tester.deploy(application1, cluster1, 5, 1, resources);
        tester.addMeasurements(0.05f, 0.05f, 0.05f,  0, 120, application1);
        tester.assertResources("Scaling down to limit since resource usage is low",
                               4, 1, 1.8,  7.7, 10.0,
                               tester.autoscale(application1, cluster1, capacity).target());
    }

    @Test
    public void autoscaling_with_unspecified_resources_use_defaults() {
        NodeResources hostResources = new NodeResources(6, 100, 100, 1);
        ClusterResources min = new ClusterResources( 2, 1, NodeResources.unspecified());
        ClusterResources max = new ClusterResources( 6, 1, NodeResources.unspecified());
        var capacity = Capacity.from(min, max);
        AutoscalingTester tester = new AutoscalingTester(hostResources);

        ApplicationId application1 = tester.applicationId("application1");
        ClusterSpec cluster1 = tester.clusterSpec(ClusterSpec.Type.container, "cluster1");

        NodeResources defaultResources =
                new CapacityPolicies(tester.nodeRepository()).defaultNodeResources(cluster1.type());

        // deploy
        tester.deploy(application1, cluster1, Capacity.from(min, max));
        tester.assertResources("Min number of nodes and default resources",
                               2, 1, defaultResources,
                               Optional.of(tester.nodeRepository().nodes().list().owner(application1).toResources()));
        tester.addMeasurements(0.25f, 0.95f, 0.95f, 0, 120, application1);
        tester.clock().advance(Duration.ofMinutes(-10 * 5));
        tester.addQueryRateMeasurements(application1, cluster1.id(), 10, t -> t == 0 ? 20.0 : 10.0); // Query traffic only
        tester.assertResources("Scaling up to limit since resource usage is too high",
                               4, 1, defaultResources,
                               tester.autoscale(application1, cluster1, capacity).target());
    }

    @Test
    public void autoscaling_respects_group_limit() {
        NodeResources hostResources = new NodeResources(30.0, 100, 100, 1);
        ClusterResources min = new ClusterResources( 2, 2, new NodeResources(1, 1, 1, 1));
        ClusterResources max = new ClusterResources(18, 6, new NodeResources(100, 1000, 1000, 1));
        var capacity = Capacity.from(min, max);
        AutoscalingTester tester = new AutoscalingTester(hostResources);

        ApplicationId application1 = tester.applicationId("application1");
        ClusterSpec cluster1 = tester.clusterSpec(ClusterSpec.Type.container, "cluster1");

        // deploy
        tester.deploy(application1, cluster1, 5, 5, new NodeResources(3.0, 10, 10, 1));
        tester.addCpuMeasurements( 0.3f, 1f, 240, application1);
        tester.clock().advance(Duration.ofMinutes(-10 * 5));
        tester.addQueryRateMeasurements(application1, cluster1.id(), 10, t -> t == 0 ? 20.0 : 10.0); // Query traffic only
        tester.assertResources("Scaling up since resource usage is too high",
                               6, 6, 3.6,  8.0, 10.0,
                               tester.autoscale(application1, cluster1, capacity).target());
    }

    @Test
    public void test_autoscaling_limits_when_min_equals_max() {
        NodeResources resources = new NodeResources(3, 100, 100, 1);
        ClusterResources min = new ClusterResources( 2, 1, new NodeResources(1, 1, 1, 1));
        ClusterResources max = min;
        var capacity = Capacity.from(min, max);
        AutoscalingTester tester = new AutoscalingTester(resources);

        ApplicationId application1 = tester.applicationId("application1");
        ClusterSpec cluster1 = tester.clusterSpec(ClusterSpec.Type.container, "cluster1");

        // deploy
        tester.deploy(application1, cluster1, 5, 1, resources);
        tester.clock().advance(Duration.ofDays(1));
        tester.addCpuMeasurements(0.25f, 1f, 120, application1);
        assertTrue(tester.autoscale(application1, cluster1, capacity).isEmpty());
    }

    @Test
    public void prefers_remote_disk_when_no_local_match() {
        NodeResources resources = new NodeResources(3, 100, 50, 1);
        ClusterResources min = new ClusterResources( 2, 1, resources);
        ClusterResources max = min;
        // AutoscalingTester hardcodes 3Gb memory overhead:
        Flavor localFlavor  = new Flavor("local",  new NodeResources(3, 97,  75, 1, DiskSpeed.fast, StorageType.local));
        Flavor remoteFlavor = new Flavor("remote", new NodeResources(3, 97,  50, 1, DiskSpeed.fast, StorageType.remote));

        var tester = new AutoscalingTester(new Zone(new Cloud.Builder().dynamicProvisioning(true).build(),
                                                    SystemName.defaultSystem(), Environment.prod, RegionName.defaultName()),
                                           List.of(localFlavor, remoteFlavor));
        tester.provisioning().makeReadyNodes(5, localFlavor.name(),  NodeType.host, 8);
        tester.provisioning().makeReadyNodes(5, remoteFlavor.name(), NodeType.host, 8);
        tester.provisioning().activateTenantHosts();

        ApplicationId application1 = tester.applicationId("application1");
        ClusterSpec cluster1 = tester.clusterSpec(ClusterSpec.Type.container, "cluster1");

        // deploy
        tester.deploy(application1, cluster1, 3, 1, min.nodeResources());
        tester.addDiskMeasurements(0.01f, 1f, 120, application1);
        tester.clock().advance(Duration.ofMinutes(-10 * 5));
        tester.addQueryRateMeasurements(application1, cluster1.id(), 10, t -> 10.0); // Query traffic only
        Optional<ClusterResources> suggestion = tester.suggest(application1, cluster1.id(), min, max).target();
        tester.assertResources("Choosing the remote disk flavor as it has less disk",
                               6, 1, 3.0,  100.0, 10.0,
                               suggestion);
        assertEquals("Choosing the remote disk flavor as it has less disk",
                     StorageType.remote, suggestion.get().nodeResources().storageType());
    }

    @Test
    public void suggestions_ignores_limits() {
        NodeResources resources = new NodeResources(3, 100, 100, 1);
        ClusterResources min = new ClusterResources( 2, 1, new NodeResources(1, 1, 1, 1));
        ClusterResources max = min;
        AutoscalingTester tester = new AutoscalingTester(resources.withVcpu(resources.vcpu() * 2));

        ApplicationId application1 = tester.applicationId("application1");
        ClusterSpec cluster1 = tester.clusterSpec(ClusterSpec.Type.container, "cluster1");

        // deploy
        tester.deploy(application1, cluster1, 5, 1, resources);
        tester.addCpuMeasurements(0.25f, 1f, 120, application1);
        tester.clock().advance(Duration.ofMinutes(-10 * 5));
        tester.addQueryRateMeasurements(application1, cluster1.id(), 10, t -> t == 0 ? 20.0 : 10.0); // Query traffic only
        tester.assertResources("Scaling up since resource usage is too high",
                               7, 1, 2.5,  80.0, 50.5,
                               tester.suggest(application1, cluster1.id(), min, max).target());
    }

    @Test
    public void not_using_out_of_service_measurements() {
        NodeResources resources = new NodeResources(3, 100, 100, 1);
        ClusterResources min = new ClusterResources(2, 1, new NodeResources(1, 1, 1, 1));
        ClusterResources max = new ClusterResources(5, 1, new NodeResources(100, 1000, 1000, 1));
        var capacity = Capacity.from(min, max);
        AutoscalingTester tester = new AutoscalingTester(resources.withVcpu(resources.vcpu() * 2));

        ApplicationId application1 = tester.applicationId("application1");
        ClusterSpec cluster1 = tester.clusterSpec(ClusterSpec.Type.container, "cluster1");

        // deploy
        tester.deploy(application1, cluster1, 2, 1, resources);
        tester.addMeasurements(0.5f, 0.6f, 0.7f, 1, false, true, 120, application1);
        assertTrue("Not scaling up since nodes were measured while cluster was unstable",
                   tester.autoscale(application1, cluster1, capacity).isEmpty());
    }

    @Test
    public void not_using_unstable_measurements() {
        NodeResources resources = new NodeResources(3, 100, 100, 1);
        ClusterResources min = new ClusterResources(2, 1, new NodeResources(1, 1, 1, 1));
        ClusterResources max = new ClusterResources(5, 1, new NodeResources(100, 1000, 1000, 1));
        var capacity = Capacity.from(min, max);
        AutoscalingTester tester = new AutoscalingTester(resources.withVcpu(resources.vcpu() * 2));

        ApplicationId application1 = tester.applicationId("application1");
        ClusterSpec cluster1 = tester.clusterSpec(ClusterSpec.Type.container, "cluster1");

        // deploy
        tester.deploy(application1, cluster1, 2, 1, resources);
        tester.addMeasurements(0.5f, 0.6f, 0.7f, 1, true, false, 120, application1);
        assertTrue("Not scaling up since nodes were measured while cluster was unstable",
                   tester.autoscale(application1, cluster1, capacity).isEmpty());
    }

    @Test
    public void test_autoscaling_group_size_1() {
        NodeResources resources = new NodeResources(3, 100, 100, 1);
        ClusterResources min = new ClusterResources( 2, 2, new NodeResources(1, 1, 1, 1));
        ClusterResources max = new ClusterResources(20, 20, new NodeResources(100, 1000, 1000, 1));
        var capacity = Capacity.from(min, max);
        AutoscalingTester tester = new AutoscalingTester(resources.withVcpu(resources.vcpu() * 2));

        ApplicationId application1 = tester.applicationId("application1");
        ClusterSpec cluster1 = tester.clusterSpec(ClusterSpec.Type.container, "cluster1");

        // deploy
        tester.deploy(application1, cluster1, 5, 5, resources);
        tester.addCpuMeasurements(0.25f, 1f, 120, application1);
        tester.clock().advance(Duration.ofMinutes(-10 * 5));
        tester.addQueryRateMeasurements(application1, cluster1.id(), 10, t -> t == 0 ? 20.0 : 10.0); // Query traffic only
        tester.assertResources("Scaling up since resource usage is too high",
<<<<<<< HEAD
                               7, 7, 2.5,  80.0, 50.5,
                               tester.autoscale(application1, cluster1.id(), capacity).target());
=======
                               7, 7, 2.5,  80.0, 80.0,
                               tester.autoscale(application1, cluster1, capacity).target());
>>>>>>> 0a12fa19
    }

    @Test
    public void test_autoscaling_groupsize_by_cpu_read_dominated() {
        NodeResources resources = new NodeResources(3, 100, 100, 1);
        ClusterResources min = new ClusterResources( 3, 1, new NodeResources(1, 1, 1, 1));
        ClusterResources max = new ClusterResources(21, 7, new NodeResources(100, 1000, 1000, 1));
        var capacity = Capacity.from(min, max);
        AutoscalingTester tester = new AutoscalingTester(resources.withVcpu(resources.vcpu() * 2));

        ApplicationId application1 = tester.applicationId("application1");
        ClusterSpec cluster1 = tester.clusterSpec(ClusterSpec.Type.container, "cluster1");

        // deploy
        tester.deploy(application1, cluster1, 6, 2, resources);
        tester.addCpuMeasurements(0.25f, 1f, 120, application1);
        tester.clock().advance(Duration.ofMinutes(-10 * 5));
        tester.addLoadMeasurements(application1, cluster1.id(), 10,
                                   t -> t == 0 ? 20.0 : 10.0,
                                   t -> 1.0);
        tester.assertResources("Scaling up since resource usage is too high, changing to 1 group is cheaper",
<<<<<<< HEAD
                               8, 1, 2.6,  83.3, 52.6,
                               tester.autoscale(application1, cluster1.id(), capacity).target());
=======
                               8, 1, 2.6,  83.3, 83.3,
                               tester.autoscale(application1, cluster1, capacity).target());
>>>>>>> 0a12fa19
    }

    /** Same as above but mostly write traffic, which favors smaller groups */
    @Test
    public void test_autoscaling_groupsize_by_cpu_write_dominated() {
        NodeResources resources = new NodeResources(3, 100, 100, 1);
        ClusterResources min = new ClusterResources( 3, 1, new NodeResources(1, 1, 1, 1));
        ClusterResources max = new ClusterResources(21, 7, new NodeResources(100, 1000, 1000, 1));
        var capacity = Capacity.from(min, max);
        AutoscalingTester tester = new AutoscalingTester(resources.withVcpu(resources.vcpu() * 2));

        ApplicationId application1 = tester.applicationId("application1");
        ClusterSpec cluster1 = tester.clusterSpec(ClusterSpec.Type.container, "cluster1");

        // deploy
        tester.deploy(application1, cluster1, 6, 2, resources);
        tester.addCpuMeasurements(0.25f, 1f, 120, application1);
        tester.clock().advance(Duration.ofMinutes(-10 * 5));
        tester.addLoadMeasurements(application1, cluster1.id(), 10,
                                   t -> t == 0 ? 20.0 : 10.0,
                                   t -> 100.0);
        tester.assertResources("Scaling down since resource usage is too high, changing to 1 group is cheaper",
<<<<<<< HEAD
                               4, 1, 2.1,  83.3, 52.6,
                               tester.autoscale(application1, cluster1.id(), capacity).target());
=======
                               4, 1, 2.1,  83.3, 83.3,
                               tester.autoscale(application1, cluster1, capacity).target());
>>>>>>> 0a12fa19
    }

    @Test
    public void test_autoscaling_group_size() {
        NodeResources hostResources = new NodeResources(100, 1000, 1000, 100);
        ClusterResources min = new ClusterResources( 2, 2, new NodeResources(1, 1, 1, 1));
        ClusterResources max = new ClusterResources(30, 30, new NodeResources(100, 100, 1000, 1));
        var capacity = Capacity.from(min, max);
        AutoscalingTester tester = new AutoscalingTester(hostResources);

        ApplicationId application1 = tester.applicationId("application1");
        ClusterSpec cluster1 = tester.clusterSpec(ClusterSpec.Type.content, "cluster1");

        // deploy
        tester.deploy(application1, cluster1, 6, 2, new NodeResources(10, 100, 100, 1));
        tester.clock().advance(Duration.ofDays(1));
        tester.addMemMeasurements(1.0f, 1f, 1000, application1);
        tester.clock().advance(Duration.ofMinutes(-10 * 5));
        tester.addQueryRateMeasurements(application1, cluster1.id(), 10, t -> t == 0 ? 20.0 : 10.0); // Query traffic only
        tester.assertResources("Increase group size to reduce memory load",
                               8, 2, 12.4,  96.2, 62.5,
                               tester.autoscale(application1, cluster1, capacity).target());
    }

    @Test
    public void autoscaling_avoids_illegal_configurations() {
        NodeResources hostResources = new NodeResources(6, 100, 100, 1);
        ClusterResources min = new ClusterResources( 2, 1, new NodeResources(1, 1, 1, 1));
        ClusterResources max = new ClusterResources(20, 1, new NodeResources(100, 1000, 1000, 1));
        var capacity = Capacity.from(min, max);
        AutoscalingTester tester = new AutoscalingTester(hostResources);

        ApplicationId application1 = tester.applicationId("application1");
        ClusterSpec cluster1 = tester.clusterSpec(ClusterSpec.Type.content, "cluster1");

        // deploy
        tester.deploy(application1, cluster1, 6, 1, hostResources.withVcpu(hostResources.vcpu() / 2));
        tester.clock().advance(Duration.ofDays(2));
        tester.addQueryRateMeasurements(application1, cluster1.id(), 100, t -> t == 0 ? 20.0 : 10.0); // Query traffic only
        tester.addMemMeasurements(0.02f, 0.95f, 120, application1);
        tester.assertResources("Scaling down",
                               6, 1, 2.9, 4.0, 95.0,
                               tester.autoscale(application1, cluster1, capacity).target());
    }

    @Test
    public void scaling_down_only_after_delay() {
        NodeResources hostResources = new NodeResources(6, 100, 100, 1);
        ClusterResources min = new ClusterResources( 2, 1, new NodeResources(1, 1, 1, 1));
        ClusterResources max = new ClusterResources(20, 1, new NodeResources(100, 1000, 1000, 1));
        var capacity = Capacity.from(min, max);
        AutoscalingTester tester = new AutoscalingTester(hostResources);

        ApplicationId application1 = tester.applicationId("application1");
        ClusterSpec cluster1 = tester.clusterSpec(ClusterSpec.Type.content, "cluster1");

        tester.deploy(application1, cluster1, 6, 1, hostResources.withVcpu(hostResources.vcpu() / 2));

        // No autoscaling as it is too soon to scale down after initial deploy (counting as a scaling event)
        tester.addMemMeasurements(0.02f, 0.95f, 120, application1);
        tester.clock().advance(Duration.ofMinutes(-10 * 5));
        tester.addQueryRateMeasurements(application1, cluster1.id(), 10, t -> t == 0 ? 20.0 : 10.0); // Query traffic only
        assertTrue(tester.autoscale(application1, cluster1, capacity).target().isEmpty());

        // Trying the same later causes autoscaling
        tester.clock().advance(Duration.ofDays(2));
        tester.addMemMeasurements(0.02f, 0.95f, 120, application1);
        tester.clock().advance(Duration.ofMinutes(-10 * 5));
        tester.addQueryRateMeasurements(application1, cluster1.id(), 10, t -> t == 0 ? 20.0 : 10.0); // Query traffic only
        tester.assertResources("Scaling down",
                               6, 1, 1.4, 4.0, 95.0,
                               tester.autoscale(application1, cluster1, capacity).target());
    }

    @Test
    public void test_autoscaling_considers_real_resources() {
        NodeResources hostResources = new NodeResources(60, 100, 1000, 10);
        ClusterResources min = new ClusterResources(2, 1, new NodeResources( 2,  20,  200, 1));
        ClusterResources max = new ClusterResources(4, 1, new NodeResources(60, 100, 1000, 1));
        var capacity = Capacity.from(min, max);

        { // No memory tax
            AutoscalingTester tester = new AutoscalingTester(new Zone(Environment.prod, RegionName.from("us-east")),
                                                             hostResources,
                                                             new OnlySubtractingWhenForecastingCalculator(0));

            ApplicationId application1 = tester.applicationId("app1");
            ClusterSpec cluster1 = tester.clusterSpec(ClusterSpec.Type.content, "cluster1");

            tester.deploy(application1, cluster1, min);
            tester.addMeasurements(1.0f, 1.0f, 0.7f, 0, 1000, application1);
            tester.clock().advance(Duration.ofMinutes(-10 * 5));
            tester.addQueryRateMeasurements(application1, cluster1.id(), 10, t -> t == 0 ? 20.0 : 10.0); // Query traffic only
            tester.assertResources("Scaling up",
                                   4, 1, 6.7, 20.5, 200,
                                   tester.autoscale(application1, cluster1, capacity).target());
        }

        { // 15 Gb memory tax
            AutoscalingTester tester = new AutoscalingTester(new Zone(Environment.prod, RegionName.from("us-east")),
                                                             hostResources,
                                                             new OnlySubtractingWhenForecastingCalculator(15));

            ApplicationId application1 = tester.applicationId("app1");
            ClusterSpec cluster1 = tester.clusterSpec(ClusterSpec.Type.content, "cluster1");

            tester.deploy(application1, cluster1, min);
            tester.addMeasurements(1.0f, 1.0f, 0.7f, 0, 1000, application1);
            tester.clock().advance(Duration.ofMinutes(-10 * 5));
            tester.addQueryRateMeasurements(application1, cluster1.id(), 10, t -> t == 0 ? 20.0 : 10.0); // Query traffic only
            tester.assertResources("Scaling up",
                                   4, 1, 6.7, 35.5, 200,
                                   tester.autoscale(application1, cluster1, capacity).target());
        }
    }

    @Test
    public void test_autoscaling_with_dynamic_provisioning() {
        ClusterResources min = new ClusterResources( 2, 1, new NodeResources(1, 1, 1, 1));
        ClusterResources max = new ClusterResources(20, 1, new NodeResources(100, 1000, 1000, 1));
        var capacity = Capacity.from(min, max);
        List<Flavor> flavors = new ArrayList<>();
        flavors.add(new Flavor("aws-xlarge", new NodeResources(3, 200, 100, 1, NodeResources.DiskSpeed.fast, NodeResources.StorageType.remote)));
        flavors.add(new Flavor("aws-large",  new NodeResources(3, 150, 100, 1, NodeResources.DiskSpeed.fast, NodeResources.StorageType.remote)));
        flavors.add(new Flavor("aws-medium", new NodeResources(3, 100, 100, 1, NodeResources.DiskSpeed.fast, NodeResources.StorageType.remote)));
        flavors.add(new Flavor("aws-small",  new NodeResources(3,  80, 100, 1, NodeResources.DiskSpeed.fast, NodeResources.StorageType.remote)));
        AutoscalingTester tester = new AutoscalingTester(new Zone(Cloud.builder()
                                                                       .dynamicProvisioning(true)
                                                                       .build(),
                                                                  SystemName.main,
                                                                  Environment.prod, RegionName.from("us-east")),
                                                         flavors);

        ApplicationId application1 = tester.applicationId("application1");
        ClusterSpec cluster1 = tester.clusterSpec(ClusterSpec.Type.content, "cluster1");

        // deploy (Why 103 Gb memory? See AutoscalingTester.MockHostResourcesCalculator
        tester.deploy(application1, cluster1, 5, 1, new NodeResources(3, 103, 100, 1));

        tester.clock().advance(Duration.ofDays(2));
        tester.addMemMeasurements(0.9f, 0.6f, 120, application1);
        ClusterResources scaledResources = tester.assertResources("Scaling up since resource usage is too high.",
                                                                  8, 1, 3,  83, 34.3,
                                                                  tester.autoscale(application1, cluster1, capacity).target());

        tester.deploy(application1, cluster1, scaledResources);
        tester.deactivateRetired(application1, cluster1, scaledResources);

        tester.clock().advance(Duration.ofDays(2));
        tester.addMemMeasurements(0.3f, 0.6f, 1000, application1);
        tester.clock().advance(Duration.ofMinutes(-10 * 5));
        tester.addQueryRateMeasurements(application1, cluster1.id(), 10, t -> t == 0 ? 20.0 : 10.0); // Query traffic only
        tester.assertResources("Scaling down since resource usage has gone down",
                               5, 1, 3, 83, 36.0,
                               tester.autoscale(application1, cluster1, capacity).target());
    }

    @Test
    public void test_autoscaling_considers_read_share() {
        NodeResources resources = new NodeResources(3, 100, 100, 1);
        ClusterResources min = new ClusterResources( 1, 1, resources);
        ClusterResources max = new ClusterResources(10, 1, resources);
        var capacity = Capacity.from(min, max);
        AutoscalingTester tester = new AutoscalingTester(resources.withVcpu(resources.vcpu() * 2));

        ApplicationId application1 = tester.applicationId("application1");
        ClusterSpec cluster1 = tester.clusterSpec(ClusterSpec.Type.container, "cluster1");

        tester.deploy(application1, cluster1, 5, 1, resources);
        tester.addQueryRateMeasurements(application1, cluster1.id(), 100, t -> t == 0 ? 20.0 : 10.0); // Query traffic only
        tester.clock().advance(Duration.ofMinutes(-100 * 5));
        tester.addCpuMeasurements(0.25f, 1f, 100, application1);

        // (no read share stored)
        tester.assertResources("Advice to scale up since we set aside for bcp by default",
                               7, 1, 3,  100, 100,
                               tester.autoscale(application1, cluster1, capacity).target());

        tester.storeReadShare(0.25, 0.5, application1);
        tester.assertResources("Half of global share is the same as the default assumption used above",
                               7, 1, 3,  100, 100,
                               tester.autoscale(application1, cluster1, capacity).target());

        tester.storeReadShare(0.5, 0.5, application1);
        tester.assertResources("Advice to scale down since we don't need room for bcp",
                               4, 1, 3,  100, 100,
                               tester.autoscale(application1, cluster1, capacity).target());

    }

    @Test
    public void test_autoscaling_considers_growth_rate() {
        NodeResources minResources = new NodeResources( 1, 100, 100, 1);
        NodeResources midResources = new NodeResources( 5, 100, 100, 1);
        NodeResources maxResources = new NodeResources(10, 100, 100, 1);
        ClusterResources min = new ClusterResources(5, 1, minResources);
        ClusterResources max = new ClusterResources(5, 1, maxResources);
        var capacity = Capacity.from(min, max);
        AutoscalingTester tester = new AutoscalingTester(maxResources.withVcpu(maxResources.vcpu() * 2));

        ApplicationId application1 = tester.applicationId("application1");
        ClusterSpec cluster1 = tester.clusterSpec(ClusterSpec.Type.container, "cluster1");

        tester.deploy(application1, cluster1, 5, 1, midResources);
        tester.addQueryRateMeasurements(application1, cluster1.id(), 100, t -> t == 0 ? 20.0 : 10.0);
        tester.clock().advance(Duration.ofMinutes(-100 * 5));
        tester.addCpuMeasurements(0.25f, 1f, 100, application1);

        // (no query rate data)
        tester.assertResources("Scale up since we assume we need 2x cpu for growth when no data scaling time data",
                               5, 1, 6.3,  100, 100,
                               tester.autoscale(application1, cluster1, capacity).target());

        tester.setScalingDuration(application1, cluster1.id(), Duration.ofMinutes(5));
        tester.addQueryRateMeasurements(application1, cluster1.id(),
                                        100,
                                        t -> 10.0 + (t < 50 ? t : 100 - t));
        tester.clock().advance(Duration.ofMinutes(-100 * 5));
        tester.addCpuMeasurements(0.25f, 1f, 100, application1);
        tester.assertResources("Scale down since observed growth is slower than scaling time",
                               5, 1, 3.4,  100, 100,
                               tester.autoscale(application1, cluster1, capacity).target());

        tester.clearQueryRateMeasurements(application1, cluster1.id());

        tester.setScalingDuration(application1, cluster1.id(), Duration.ofMinutes(60));
        tester.addQueryRateMeasurements(application1, cluster1.id(),
                                        100,
                                        t -> 10.0 + (t < 50 ? t * t * t : 125000 - (t - 49) * (t - 49) * (t - 49)));
        tester.clock().advance(Duration.ofMinutes(-100 * 5));
        tester.addCpuMeasurements(0.25f, 1f, 100, application1);
        tester.assertResources("Scale up since observed growth is faster than scaling time",
                               5, 1, 10.0,  100, 100,
                               tester.autoscale(application1, cluster1, capacity).target());
    }

    @Test
    public void test_autoscaling_considers_query_vs_write_rate() {
        NodeResources minResources = new NodeResources( 1, 100, 100, 1);
        NodeResources midResources = new NodeResources( 5, 100, 100, 1);
        NodeResources maxResources = new NodeResources(10, 100, 100, 1);
        ClusterResources min = new ClusterResources(5, 1, minResources);
        ClusterResources max = new ClusterResources(5, 1, maxResources);
        var capacity = Capacity.from(min, max);
        AutoscalingTester tester = new AutoscalingTester(maxResources.withVcpu(maxResources.vcpu() * 2));

        ApplicationId application1 = tester.applicationId("application1");
        ClusterSpec cluster1 = tester.clusterSpec(ClusterSpec.Type.container, "cluster1");

        tester.deploy(application1, cluster1, 5, 1, midResources);
        tester.addCpuMeasurements(0.4f, 1f, 120, application1);

        // Why twice the query rate at time = 0?
        // This makes headroom for queries doubling, which we want to observe the effect of here

        tester.addCpuMeasurements(0.4f, 1f, 100, application1);
        tester.clock().advance(Duration.ofMinutes(-100 * 5));
        tester.addLoadMeasurements(application1, cluster1.id(), 100, t -> t == 0 ? 20.0 : 10.0, t -> 10.0);
        tester.assertResources("Query and write load is equal -> scale up somewhat",
                               5, 1, 7.3,  100, 100,
                               tester.autoscale(application1, cluster1, capacity).target());

        tester.addCpuMeasurements(0.4f, 1f, 100, application1);
        tester.clock().advance(Duration.ofMinutes(-100 * 5));
        tester.addLoadMeasurements(application1, cluster1.id(), 100, t -> t == 0 ? 80.0 : 40.0, t -> 10.0);
        tester.assertResources("Query load is 4x write load -> scale up more",
                               5, 1, 9.5,  100, 100,
                               tester.autoscale(application1, cluster1, capacity).target());

        tester.addCpuMeasurements(0.3f, 1f, 100, application1);
        tester.clock().advance(Duration.ofMinutes(-100 * 5));
        tester.addLoadMeasurements(application1, cluster1.id(), 100, t -> t == 0 ? 20.0 : 10.0, t -> 100.0);
        tester.assertResources("Write load is 10x query load -> scale down",
                               5, 1, 2.9,  100, 100,
                               tester.autoscale(application1, cluster1, capacity).target());

        tester.addCpuMeasurements(0.4f, 1f, 100, application1);
        tester.clock().advance(Duration.ofMinutes(-100 * 5));
        tester.addLoadMeasurements(application1, cluster1.id(), 100, t -> t == 0 ? 20.0 : 10.0, t-> 0.0);
        tester.assertResources("Query only -> largest possible",
                               5, 1, 10.0,  100, 100,
                               tester.autoscale(application1, cluster1, capacity).target());

        tester.addCpuMeasurements(0.4f, 1f, 100, application1);
        tester.clock().advance(Duration.ofMinutes(-100 * 5));
        tester.addLoadMeasurements(application1, cluster1.id(), 100, t ->  0.0, t -> 10.0);
        tester.assertResources("Write only -> smallest possible",
                               5, 1, 2.1,  100, 100,
                               tester.autoscale(application1, cluster1, capacity).target());
    }

    @Test
    public void test_autoscaling_in_dev() {
        NodeResources resources = new NodeResources(1, 4, 50, 1);
        ClusterResources min = new ClusterResources( 1, 1, resources);
        ClusterResources max = new ClusterResources(3, 1, resources);
        Capacity capacity = Capacity.from(min, max, false, true);

        AutoscalingTester tester = new AutoscalingTester(Environment.dev, resources.withVcpu(resources.vcpu() * 2));
        ApplicationId application1 = tester.applicationId("application1");
        ClusterSpec cluster1 = tester.clusterSpec(ClusterSpec.Type.container, "cluster1");

        tester.deploy(application1, cluster1, capacity);
        tester.addQueryRateMeasurements(application1, cluster1.id(),
                                        500, t -> 100.0);
        tester.addCpuMeasurements(1.0f, 1f, 10, application1);
        assertTrue("Not attempting to scale up because policies dictate we'll only get one node",
                   tester.autoscale(application1, cluster1, capacity).target().isEmpty());
    }

    /** Same setup as test_autoscaling_in_dev(), just with required = true */
    @Test
    public void test_autoscaling_in_dev_with_required_resources() {
        NodeResources resources = new NodeResources(1, 4, 50, 1);
        ClusterResources min = new ClusterResources( 1, 1, resources);
        ClusterResources max = new ClusterResources(3, 1, resources);
        Capacity capacity = Capacity.from(min, max, true, true);

        AutoscalingTester tester = new AutoscalingTester(Environment.dev, resources.withVcpu(resources.vcpu() * 2));
        ApplicationId application1 = tester.applicationId("application1");
        ClusterSpec cluster1 = tester.clusterSpec(ClusterSpec.Type.container, "cluster1");

        tester.deploy(application1, cluster1, capacity);
        tester.addQueryRateMeasurements(application1, cluster1.id(),
                                        500, t -> 100.0);
        tester.addCpuMeasurements(1.0f, 1f, 10, application1);
        tester.assertResources("We scale up even in dev because resources are required",
                               3, 1, 1.0,  4, 50,
                               tester.autoscale(application1, cluster1, capacity).target());
    }

    @Test
    public void test_autoscaling_in_dev_with_required_unspecified_resources() {
        NodeResources resources = NodeResources.unspecified();
        ClusterResources min = new ClusterResources( 1, 1, resources);
        ClusterResources max = new ClusterResources(3, 1, resources);
        Capacity capacity = Capacity.from(min, max, true, true);

        AutoscalingTester tester = new AutoscalingTester(Environment.dev,
                                                         new NodeResources(10, 16, 100, 2));
        ApplicationId application1 = tester.applicationId("application1");
        ClusterSpec cluster1 = tester.clusterSpec(ClusterSpec.Type.container, "cluster1");

        tester.deploy(application1, cluster1, capacity);
        tester.addQueryRateMeasurements(application1, cluster1.id(),
                                        500, t -> 100.0);
        tester.addCpuMeasurements(1.0f, 1f, 10, application1);
        tester.assertResources("We scale up even in dev because resources are required",
                               3, 1, 1.5,  8, 50,
                               tester.autoscale(application1, cluster1, capacity).target());
    }

    /**
     * This calculator subtracts the memory tax when forecasting overhead, but not when actually
     * returning information about nodes. This is allowed because the forecast is a *worst case*.
     * It is useful here because it ensures that we end up with the same real (and therefore target)
     * resources regardless of tax which makes it easier to compare behavior with different tax levels.
     */
    private static class OnlySubtractingWhenForecastingCalculator implements HostResourcesCalculator {

        private final int memoryTaxGb;

        public OnlySubtractingWhenForecastingCalculator(int memoryTaxGb) {
            this.memoryTaxGb = memoryTaxGb;
        }

        @Override
        public NodeResources realResourcesOf(Nodelike node, NodeRepository nodeRepository) {
            return node.resources();
        }

        @Override
        public NodeResources advertisedResourcesOf(Flavor flavor) {
            return flavor.resources();
        }

        @Override
        public NodeResources requestToReal(NodeResources resources, boolean exclusive) {
            return resources.withMemoryGb(resources.memoryGb() - memoryTaxGb);
        }

        @Override
        public NodeResources realToRequest(NodeResources resources, boolean exclusive) {
            return resources.withMemoryGb(resources.memoryGb() + memoryTaxGb);
        }

        @Override
        public long reservedDiskSpaceInBase2Gb(NodeType nodeType, boolean sharedHost) { return 0; }

    }

}<|MERGE_RESOLUTION|>--- conflicted
+++ resolved
@@ -110,13 +110,8 @@
         tester.clock().advance(Duration.ofMinutes(-10 * 5));
         tester.addQueryRateMeasurements(application1, cluster1.id(), 10, t -> t == 0 ? 20.0 : 10.0); // Query traffic only
         ClusterResources scaledResources = tester.assertResources("Scaling up since cpu usage is too high",
-<<<<<<< HEAD
                                                                   7, 1, 2.5,  80.0, 50.5,
-                                                                  tester.autoscale(application1, cluster1.id(), capacity).target());
-=======
-                                                                  7, 1, 2.5,  80.0, 80.0,
                                                                   tester.autoscale(application1, cluster1, capacity).target());
->>>>>>> 0a12fa19
 
         tester.deploy(application1, cluster1, scaledResources);
         tester.deactivateRetired(application1, cluster1, scaledResources);
@@ -125,13 +120,8 @@
         tester.clock().advance(Duration.ofMinutes(-10 * 5));
         tester.addQueryRateMeasurements(application1, cluster1.id(), 10, t -> t == 0 ? 20.0 : 10.0); // Query traffic only
         tester.assertResources("Scaling down since cpu usage has gone down",
-<<<<<<< HEAD
                                4, 1, 2.5, 68.6, 27.4,
-                               tester.autoscale(application1, cluster1.id(), capacity).target());
-=======
-                               4, 1, 2.5, 68.6, 68.6,
-                               tester.autoscale(application1, cluster1, capacity).target());
->>>>>>> 0a12fa19
+                               tester.autoscale(application1, cluster1, capacity).target());
     }
 
     @Test
@@ -215,13 +205,8 @@
         tester.clock().advance(Duration.ofMinutes(-10 * 5));
         tester.addQueryRateMeasurements(application1, cluster1.id(), 10, t -> t == 0 ? 20.0 : 10.0); // Query traffic only
         tester.assertResources("Scaling up to limit since resource usage is too high",
-<<<<<<< HEAD
                                6, 1, 2.4,  78.0, 70.0,
-                               tester.autoscale(application1, cluster1.id(), capacity).target());
-=======
-                               6, 1, 2.4,  78.0, 79.0,
-                               tester.autoscale(application1, cluster1, capacity).target());
->>>>>>> 0a12fa19
+                               tester.autoscale(application1, cluster1, capacity).target());
     }
 
     @Test
@@ -414,13 +399,8 @@
         tester.clock().advance(Duration.ofMinutes(-10 * 5));
         tester.addQueryRateMeasurements(application1, cluster1.id(), 10, t -> t == 0 ? 20.0 : 10.0); // Query traffic only
         tester.assertResources("Scaling up since resource usage is too high",
-<<<<<<< HEAD
                                7, 7, 2.5,  80.0, 50.5,
-                               tester.autoscale(application1, cluster1.id(), capacity).target());
-=======
-                               7, 7, 2.5,  80.0, 80.0,
-                               tester.autoscale(application1, cluster1, capacity).target());
->>>>>>> 0a12fa19
+                               tester.autoscale(application1, cluster1, capacity).target());
     }
 
     @Test
@@ -442,13 +422,8 @@
                                    t -> t == 0 ? 20.0 : 10.0,
                                    t -> 1.0);
         tester.assertResources("Scaling up since resource usage is too high, changing to 1 group is cheaper",
-<<<<<<< HEAD
                                8, 1, 2.6,  83.3, 52.6,
-                               tester.autoscale(application1, cluster1.id(), capacity).target());
-=======
-                               8, 1, 2.6,  83.3, 83.3,
-                               tester.autoscale(application1, cluster1, capacity).target());
->>>>>>> 0a12fa19
+                               tester.autoscale(application1, cluster1, capacity).target());
     }
 
     /** Same as above but mostly write traffic, which favors smaller groups */
@@ -471,13 +446,8 @@
                                    t -> t == 0 ? 20.0 : 10.0,
                                    t -> 100.0);
         tester.assertResources("Scaling down since resource usage is too high, changing to 1 group is cheaper",
-<<<<<<< HEAD
                                4, 1, 2.1,  83.3, 52.6,
-                               tester.autoscale(application1, cluster1.id(), capacity).target());
-=======
-                               4, 1, 2.1,  83.3, 83.3,
-                               tester.autoscale(application1, cluster1, capacity).target());
->>>>>>> 0a12fa19
+                               tester.autoscale(application1, cluster1, capacity).target());
     }
 
     @Test
