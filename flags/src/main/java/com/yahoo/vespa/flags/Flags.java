--- conflicted
+++ resolved
@@ -119,20 +119,17 @@
             "Takes effect at redeployment",
             APPLICATION_ID);
 
-<<<<<<< HEAD
     public static final UnboundBooleanFlag USE_LB_STATUS_FILE = defineFeatureFlag(
             "use-lb-status-file", false,
             "Serve status.html from the new path",
             "Takes effect on restart of Docker container",
             APPLICATION_ID, HOSTNAME);
-=======
+
     public static final UnboundBooleanFlag USE_HTTPS_LOAD_BALANCER_UPSTREAM = defineFeatureFlag(
             "use-https-load-balancer-upstream", false,
             "Use https between load balancer and upstream containers",
             "Takes effect at redeployment",
             APPLICATION_ID);
-
->>>>>>> b757de46
 
     /** WARNING: public for testing: All flags should be defined in {@link Flags}. */
     public static UnboundBooleanFlag defineFeatureFlag(String flagId, boolean defaultValue, String description,
